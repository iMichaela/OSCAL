--- conflicted
+++ resolved
@@ -15,11 +15,7 @@
       - uses: actions/checkout@b4ffde65f46336ab88eb53be808477a3936bae11
         with:
           submodules: recursive
-<<<<<<< HEAD
-      - uses: actions/setup-node@8f152de45cc393bb48ce5d89d36b731f54556e65
-=======
       - uses: actions/setup-node@60edb5dd545a775178f52524783378180af0d1f8
->>>>>>> 553bbc2c
         with:
           node-version-file: "build/.nvmrc"
           cache: "npm"
